# Explicit exports for public API
__all__ = [
    "_is_optional_type",
    "_get_underlying_type_if_optional",
    "_is_literal_type",
    "_is_enum_type",
    "_is_skip_json_schema_field",
    "default_for_annotation",
]

import logging
from enum import Enum
from types import UnionType
<<<<<<< HEAD
from typing import Any, Dict, Literal, NamedTuple, Optional, Union, get_args, get_origin
=======
from typing import Annotated, Any, Literal, Union, get_args, get_origin

from fh_pydantic_form.constants import _UNSET
>>>>>>> 7b59d89e

logger = logging.getLogger(__name__)


def _is_skip_json_schema_field(annotation_or_field_info: Any) -> bool:
    """
    Check if a field annotation or field_info indicates it should be skipped in JSON schema.

    This handles the pattern where SkipJsonSchema is used with typing.Annotated:
    - Annotated[str, SkipJsonSchema()]
    - SkipJsonSchema[str] (which internally uses Annotated)
    - Field metadata containing SkipJsonSchema (Pydantic 2 behavior)

    Args:
        annotation_or_field_info: The field annotation or field_info to check

    Returns:
        True if the field should be skipped in JSON schema
    """
    try:
        from pydantic.json_schema import SkipJsonSchema

        skip_json_schema_cls = SkipJsonSchema
    except ImportError:  # very old Pydantic
        skip_json_schema_cls = None

    if skip_json_schema_cls is None:
        return False

    # Check if it's a field_info object with metadata
    if hasattr(annotation_or_field_info, "metadata"):
        metadata = getattr(annotation_or_field_info, "metadata", [])
        if metadata:
            for item in metadata:
                if (
                    item is skip_json_schema_cls
                    or isinstance(item, skip_json_schema_cls)
                    or (
                        hasattr(item, "__class__")
                        and item.__class__.__name__ == "SkipJsonSchema"
                    )
                ):
                    return True

    # Fall back to checking annotation (for backward compatibility)
    annotation = annotation_or_field_info
    if hasattr(annotation_or_field_info, "annotation"):
        annotation = getattr(annotation_or_field_info, "annotation")

    # 1. Direct or generic alias
    if (
        annotation is skip_json_schema_cls
        or getattr(annotation, "__origin__", None) is skip_json_schema_cls
    ):
        return True

    # 2. Something like Annotated[T, SkipJsonSchema()]
    if get_origin(annotation) is Annotated:
        for meta in get_args(annotation)[1:]:
            meta_class = getattr(meta, "__class__", None)
            if (
                meta is skip_json_schema_cls  # plain class
                or isinstance(meta, skip_json_schema_cls)  # instance
                or (meta_class is not None and meta_class.__name__ == "SkipJsonSchema")
            ):
                return True

    # 3. Fallback – cheap but effective
    return "SkipJsonSchema" in repr(annotation)


# Comparison types for ComparisonForm feature
class ComparisonMetric(NamedTuple):
    """Metrics for comparing two field values"""

    metric: Optional[Union[float, str]] = None  # Arbitrary score or label
    color: Optional[str] = None  # CSS color or Tailwind class
    comment: Optional[str] = None  # Tooltip/hover text explaining the difference


# Type alias for comparison mapping
ComparisonMap = Dict[
    str, ComparisonMetric
]  # Keys are dot-paths like "address.street" or "tags[0]"


def _is_optional_type(annotation: Any) -> bool:
    """
    Check if an annotation is Optional[T] (Union[T, None]).

    Args:
        annotation: The type annotation to check

    Returns:
        True if the annotation is Optional[T], False otherwise
    """
    origin = get_origin(annotation)
    if origin in (Union, UnionType):
        args = get_args(annotation)
        # Check if NoneType is one of the args and there are exactly two args
        return len(args) == 2 and type(None) in args
    return False


<<<<<<< HEAD
# Explicit exports for public API
__all__ = [
    "_is_optional_type",
    "_get_underlying_type_if_optional",
    "_is_literal_type",
    "_is_enum_type",
    "default_for_annotation",
    "ComparisonMetric",
    "ComparisonMap",
]


=======
>>>>>>> 7b59d89e
def _get_underlying_type_if_optional(annotation: Any) -> Any:
    """
    Extract the type T from Optional[T], otherwise return the original annotation.

    Args:
        annotation: The type annotation, potentially Optional[T]

    Returns:
        The underlying type if Optional, otherwise the original annotation
    """
    if _is_optional_type(annotation):
        args = get_args(annotation)
        # Return the non-None type
        return args[0] if args[1] is type(None) else args[1]
    return annotation


def _is_literal_type(annotation: Any) -> bool:
    """Check if the underlying type of an annotation is Literal."""
    underlying_type = _get_underlying_type_if_optional(annotation)
    return get_origin(underlying_type) is Literal


def _is_enum_type(annotation: Any) -> bool:
    """Check if the underlying type of an annotation is Enum."""
    underlying_type = _get_underlying_type_if_optional(annotation)
    return isinstance(underlying_type, type) and issubclass(underlying_type, Enum)


def get_default(field_info: Any) -> Any:
    """
    Extract the default value from a Pydantic field definition.

    Handles both literal defaults and default_factory functions.

    Args:
        field_info: The Pydantic FieldInfo object

    Returns:
        The default value if available, or _UNSET sentinel if no default exists
    """
    # Check for literal default value (including None, but not Undefined)
    if hasattr(field_info, "default") and not _is_pydantic_undefined(
        field_info.default
    ):
        return field_info.default

    # Check for default_factory
    default_factory = getattr(field_info, "default_factory", None)
    if default_factory is not None and callable(default_factory):
        try:
            return default_factory()
        except Exception as exc:
            logger.warning(f"default_factory failed for field: {exc}")
            # Don't raise - return sentinel to indicate no usable default

    return _UNSET


def _is_pydantic_undefined(value: Any) -> bool:
    """
    Check if a value is Pydantic's Undefined sentinel.

    Args:
        value: The value to check

    Returns:
        True if the value represents Pydantic's undefined default
    """
    # Check if value is None first (common case)
    if value is None:
        return False

    # Check for various Pydantic undefined markers
    if hasattr(value, "__class__"):
        class_name = value.__class__.__name__
        if class_name in ("Undefined", "PydanticUndefined"):
            return True

    # Check string representation as fallback
    str_repr = str(value)
    if str_repr in ("PydanticUndefined", "<class 'pydantic_core.PydanticUndefined'>"):
        return True

    # Check for pydantic.fields.Undefined (older versions)
    try:
        from pydantic import fields

        if hasattr(fields, "Undefined") and value is fields.Undefined:
            return True
    except ImportError:
        pass

    # Check for pydantic_core.PydanticUndefined (newer versions)
    try:
        import pydantic_core

        if (
            hasattr(pydantic_core, "PydanticUndefined")
            and value is pydantic_core.PydanticUndefined
        ):
            return True
    except ImportError:
        pass

    return False


# Local import placed after _UNSET is defined to avoid circular-import problems
from .defaults import default_for_annotation  # noqa: E402<|MERGE_RESOLUTION|>--- conflicted
+++ resolved
@@ -11,13 +11,19 @@
 import logging
 from enum import Enum
 from types import UnionType
-<<<<<<< HEAD
-from typing import Any, Dict, Literal, NamedTuple, Optional, Union, get_args, get_origin
-=======
-from typing import Annotated, Any, Literal, Union, get_args, get_origin
+from typing import (
+    Annotated,
+    Any,
+    Dict,
+    Literal,
+    NamedTuple,
+    Optional,
+    Union,
+    get_args,
+    get_origin,
+)
 
 from fh_pydantic_form.constants import _UNSET
->>>>>>> 7b59d89e
 
 logger = logging.getLogger(__name__)
 
@@ -122,21 +128,6 @@
     return False
 
 
-<<<<<<< HEAD
-# Explicit exports for public API
-__all__ = [
-    "_is_optional_type",
-    "_get_underlying_type_if_optional",
-    "_is_literal_type",
-    "_is_enum_type",
-    "default_for_annotation",
-    "ComparisonMetric",
-    "ComparisonMap",
-]
-
-
-=======
->>>>>>> 7b59d89e
 def _get_underlying_type_if_optional(annotation: Any) -> Any:
     """
     Extract the type T from Optional[T], otherwise return the original annotation.
