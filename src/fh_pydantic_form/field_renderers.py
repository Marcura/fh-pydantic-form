import logging
from datetime import date, time
from enum import Enum
from typing import (
    Any,
    Dict,
    List,
    Optional,
    get_args,
    get_origin,
)

import fasthtml.common as fh
import monsterui.all as mui
from fastcore.xml import FT
from pydantic import ValidationError
from pydantic.fields import FieldInfo

from fh_pydantic_form.constants import _UNSET
from fh_pydantic_form.registry import FieldRendererRegistry
from fh_pydantic_form.type_helpers import (
<<<<<<< HEAD
    _UNSET,
    ComparisonMetric,
=======
>>>>>>> 7b59d89e
    _get_underlying_type_if_optional,
    _is_optional_type,
    get_default,
)
from fh_pydantic_form.ui_style import (
    SpacingTheme,
    SpacingValue,
    _normalize_spacing,
    spacing,
    spacing_many,
)

logger = logging.getLogger(__name__)


def _merge_cls(base: str, extra: str) -> str:
    """Return base plus extra class(es) separated by a single space (handles blanks)."""
    if extra:
        combined = f"{base} {extra}".strip()
        # Remove duplicate whitespace
        return " ".join(combined.split())
    return base


class ComparisonRendererMixin:
    """Mixin to add comparison highlighting capabilities to field renderers"""

    def _decorate_comparison(
        self, element: FT, metric: Optional[ComparisonMetric]
    ) -> FT:
        """
        Decorate an element with comparison visual feedback.

        Args:
            element: The FastHTML element to decorate
            metric: Optional comparison metric with color, score, and comment

        Returns:
            Decorated element with background color, tooltip, and optional metric badge
        """
        if not metric:
            return element

        logger.info(
            f"Metric value: {metric.metric} {type(metric.metric)} color: {metric.color}"
        )

        # Helper to convert color to rgba with opacity
        def color_with_opacity(color: str, opacity: float = 0.12) -> str:
            """Convert any color format to rgba with specified opacity"""
            if color.startswith("#"):
                # Convert hex to rgba
                hex_color = color.lstrip("#")
                if len(hex_color) == 3:
                    hex_color = "".join([c * 2 for c in hex_color])
                r = int(hex_color[0:2], 16)
                g = int(hex_color[2:4], 16)
                b = int(hex_color[4:6], 16)
                return f"rgba({r}, {g}, {b}, {opacity})"
            elif color.startswith("rgb"):
                # Extract rgb values and add opacity
                import re

                nums = re.findall(r"\d+", color)
                if len(nums) >= 3:
                    return f"rgba({nums[0]}, {nums[1]}, {nums[2]}, {opacity})"
            # For named colors or other formats, use as-is with opacity in hex notation
            return f"{color}20"  # Fallback with hex opacity

        # Apply background color with opacity
        if metric.color:
            if hasattr(element, "attrs"):
                existing_style = element.attrs.get("style", "")
                bg_color = color_with_opacity(
                    metric.color, 0.15
                )  # 15% opacity for background
                new_style = f"background-color: {bg_color}; {existing_style}"
                element.attrs["style"] = new_style

        # Add tooltip with comment if available
        if metric.comment and hasattr(element, "attrs"):
            element.attrs["uk-tooltip"] = metric.comment
            element.attrs["title"] = metric.comment  # Fallback standard tooltip

        # Add metric score badge if present
        if metric.metric is not None:
            # Determine bullet colors based on LangSmith-style system when no color provided
            if metric.color:
                # Use provided color
                badge_bg = metric.color
                text_color = "white"
            else:
                if isinstance(metric.metric, (float, int)):
                    metric_value = float(metric.metric)
                    if metric_value == 0.0:
                        # Bright red bullet/white text for failure values
                        badge_bg = "#D32F2F"  # Crimson
                        text_color = "white"
                    elif metric_value < 0.5:
                        # Dark red bullet/light red text for poor values
                        badge_bg = "#8B0000"  # Dark Red
                        text_color = "#fca5a5"  # light red
                    elif metric_value >= 0.5 and metric_value < 0.9:
                        # Medium green bullet/light green text for moderate values
                        badge_bg = "#2E7D32"  # Forest Green
                        text_color = "#86efac"  # light green
                    elif metric_value >= 0.9 and metric_value < 1.0:
                        # Medium green bullet/light green text for high values
                        badge_bg = "#43A047"  # Medium Green
                        text_color = "#86efac"  # light green
                    elif metric_value == 1.0:
                        # Bright green bullet/white text for perfect values
                        badge_bg = "#00C853"  # Vivid Green
                        text_color = "white"
                else:
                    # Fallback for edge cases
                    badge_bg = "#6b7280"  # gray
                    text_color = "white"

            # Create custom styled span that looks like a bullet/pill
            metric_badge = fh.Span(
                str(metric.metric),
                style=f"""
                    background-color: {badge_bg};
                    color: {text_color};
                    padding: 0.125rem 0.5rem;
                    border-radius: 9999px;
                    font-size: 0.75rem;
                    font-weight: 500;
                    display: inline-block;
                    margin-left: 0.5rem;
                    vertical-align: top;
                    line-height: 1.25;
                    white-space: nowrap;
                    text-shadow: 0 1px 2px rgba(0,0,0,0.1);
                """,
                cls="uk-text-nowrap",
            )

            # Wrap the element with the badge
            return fh.Div(
                element, metric_badge, cls="relative inline-flex items-start w-full"
            )

        return element


class BaseFieldRenderer(ComparisonRendererMixin):
    """
    Base class for field renderers

    Field renderers are responsible for:
    - Rendering a label for the field
    - Rendering an appropriate input element for the field
    - Combining the label and input with proper spacing
    - Optionally applying comparison visual feedback

    Subclasses must implement render_input()
    """

    def __init__(
        self,
        field_name: str,
        field_info: FieldInfo,
        value: Any = None,
        prefix: str = "",
        disabled: bool = False,
        label_color: Optional[str] = None,
        spacing: SpacingValue = SpacingTheme.NORMAL,
        field_path: Optional[List[str]] = None,
        form_name: Optional[str] = None,
        comparison: Optional[ComparisonMetric] = None,
        comparison_map: Optional[Dict[str, ComparisonMetric]] = None,
    ):
        """
        Initialize the field renderer

        Args:
            field_name: The name of the field
            field_info: The FieldInfo for the field
            value: The current value of the field (optional)
            prefix: Optional prefix for the field name (used for nested fields)
            disabled: Whether the field should be rendered as disabled
            label_color: Optional CSS color value for the field label
            spacing: Spacing theme to use for layout ("normal", "compact", or SpacingTheme enum)
            field_path: Path segments from root to this field (for nested list support)
            form_name: Explicit form name (used for nested list URLs)
            comparison: Optional comparison metric for visual feedback
            comparison_map: Optional full comparison map for auto-lookup
        """
        self.field_name = f"{prefix}{field_name}" if prefix else field_name
        self.original_field_name = field_name
        self.field_info = field_info
        self.value = value
        self.prefix = prefix
        self.field_path: List[str] = field_path or []
        self.explicit_form_name: Optional[str] = form_name
        self.is_optional = _is_optional_type(field_info.annotation)
        self.disabled = disabled
        self.label_color = label_color
        self.spacing = _normalize_spacing(spacing)
        self.comparison_map = comparison_map
        # Initialize comparison attribute
        self.comparison: Optional[ComparisonMetric] = None

        # Auto-resolve comparison metric if not explicitly provided
        if comparison is not None:
            self.comparison = comparison
        elif comparison_map:
            path_string = self._build_path_string()
            self.comparison = comparison_map.get(path_string)

    def _build_path_string(self) -> str:
        """
        Convert field_path list to dot/bracket notation string for comparison lookup.

        Examples:
            ['experience', '0', 'company'] -> 'experience[0].company'
            ['skills', 'programming_languages', '2'] -> 'skills.programming_languages[2]'

        Returns:
            Path string in dot/bracket notation
        """
        parts: List[str] = []
        for segment in self.field_path:
            # Check if segment is numeric or a list index pattern
            if segment.isdigit() or segment.startswith("new_"):
                # Interpret as list index
                if parts:
                    parts[-1] += f"[{segment}]"
                else:  # Defensive fallback
                    parts.append(f"[{segment}]")
            else:
                parts.append(segment)
        return ".".join(parts)

    def _is_inline_color(self, color: str) -> bool:
        """
        Determine if a color should be applied as an inline style or CSS class.

        Args:
            color: The color value to check

        Returns:
            True if the color should be applied as inline style, False if as CSS class
        """
        # Check if it's a hex color value (starts with #) or basic HTML color name
        return color.startswith("#") or color in [
            "red",
            "blue",
            "green",
            "yellow",
            "orange",
            "purple",
            "pink",
            "cyan",
            "magenta",
            "brown",
            "black",
            "white",
            "gray",
            "grey",
        ]

    def _get_color_class(self, color: str) -> str:
        """
        Get the appropriate CSS class for a color.

        Args:
            color: The color name

        Returns:
            The CSS class string for the color
        """
        return f"text-{color}-600"

    def render_label(self) -> FT:
        """
        Render label for the field

        Returns:
            A FastHTML component for the label
        """
        # Get field description from field_info
        description = getattr(self.field_info, "description", None)

        # Prepare label text
        label_text = self.original_field_name.replace("_", " ").title()

        # Create span attributes with tooltip if description is available
        span_attrs = {}
        if description:
            span_attrs["uk-tooltip"] = description  # UIkit tooltip
            span_attrs["title"] = description  # Standard HTML tooltip
            # Removed cursor-help class while preserving tooltip functionality

        # Create the span with the label text and tooltip
        label_text_span = fh.Span(label_text, **span_attrs)

        # Prepare label attributes
        label_attrs = {"For": self.field_name}

        # Build label classes with tokenized gap
        label_gap_class = spacing("label_gap", self.spacing)
        base_classes = f"block text-sm font-medium text-gray-700 {label_gap_class}"

        cls_attr = base_classes

        # Apply color styling if specified
        if self.label_color:
            if self._is_inline_color(self.label_color):
                # Treat as color value
                label_attrs["style"] = f"color: {self.label_color};"
            else:
                # Treat as CSS class (includes Tailwind colors like emerald, amber, rose, teal, indigo, lime, violet, etc.)
                cls_attr = f"block text-sm font-medium {self._get_color_class(self.label_color)} {label_gap_class}".strip()

        # Create and return the label - using standard fh.Label with appropriate styling
        return fh.Label(
            label_text_span,
            **label_attrs,
            cls=cls_attr,
        )

    def render_input(self) -> FT:
        """
        Render input element for the field

        Returns:
            A FastHTML component for the input element

        Raises:
            NotImplementedError: Subclasses must implement this method
        """
        raise NotImplementedError("Subclasses must implement render_input")

    def render(self) -> FT:
        """
        Render the complete field (label + input) with spacing

        For compact spacing: renders label and input side-by-side
        For normal spacing: renders label above input (traditional)

        Returns:
            A FastHTML component containing the complete field
        """
        # 1. Get the label component
        label_component = self.render_label()

        # 2. Render the input field
        input_component = self.render_input()

        # 3. Choose layout based on spacing theme
        if self.spacing == SpacingTheme.COMPACT:
            # Horizontal layout for compact mode
            field_element = fh.Div(
                fh.Div(
                    label_component,
                    input_component,
                    cls=f"flex {spacing('horizontal_gap', self.spacing)} {spacing('label_align', self.spacing)} w-full",
                ),
                cls=f"{spacing('outer_margin', self.spacing)} w-full",
            )
        else:
            # Vertical layout for normal mode (existing behavior)
            field_element = fh.Div(
                label_component,
                input_component,
                cls=spacing("outer_margin", self.spacing),
            )

        # 4. Apply comparison decoration if available
        return self._decorate_comparison(field_element, self.comparison)


# ---- Specific Field Renderers ----


class StringFieldRenderer(BaseFieldRenderer):
    """Renderer for string fields"""

    def render_input(self) -> FT:
        """
        Render input element for the field

        Returns:
            A TextInput component appropriate for string values
        """
        # is_field_required = (
        #     not self.is_optional
        #     and self.field_info.default is None
        #     and getattr(self.field_info, "default_factory", None) is None
        # )
        has_default = get_default(self.field_info) is not _UNSET
        is_field_required = not self.is_optional and not has_default

        placeholder_text = f"Enter {self.original_field_name.replace('_', ' ')}"
        if self.is_optional:
            placeholder_text += " (Optional)"

        input_cls_parts = ["w-full"]
        input_spacing_cls = spacing_many(
            ["input_size", "input_padding", "input_line_height", "input_font_size"],
            self.spacing,
        )
        if input_spacing_cls:
            input_cls_parts.append(input_spacing_cls)

        input_attrs = {
            "value": self.value or "",
            "id": self.field_name,
            "name": self.field_name,
            "type": "text",
            "placeholder": placeholder_text,
            "required": is_field_required,
            "cls": " ".join(input_cls_parts),
        }

        # Only add the disabled attribute if the field should actually be disabled
        if self.disabled:
            input_attrs["disabled"] = True

        return mui.Input(**input_attrs)


class NumberFieldRenderer(BaseFieldRenderer):
    """Renderer for number fields (int, float)"""

    def render_input(self) -> FT:
        """
        Render input element for the field

        Returns:
            A NumberInput component appropriate for numeric values
        """
        # Determine if field is required
        has_default = get_default(self.field_info) is not _UNSET
        is_field_required = not self.is_optional and not has_default

        placeholder_text = f"Enter {self.original_field_name.replace('_', ' ')}"
        if self.is_optional:
            placeholder_text += " (Optional)"

        input_cls_parts = ["w-full"]
        input_spacing_cls = spacing_many(
            ["input_size", "input_padding", "input_line_height", "input_font_size"],
            self.spacing,
        )
        if input_spacing_cls:
            input_cls_parts.append(input_spacing_cls)

        input_attrs = {
            "value": str(self.value) if self.value is not None else "",
            "id": self.field_name,
            "name": self.field_name,
            "type": "number",
            "placeholder": placeholder_text,
            "required": is_field_required,
            "cls": " ".join(input_cls_parts),
            "step": "any"
            if self.field_info.annotation is float
            or get_origin(self.field_info.annotation) is float
            else "1",
        }

        # Only add the disabled attribute if the field should actually be disabled
        if self.disabled:
            input_attrs["disabled"] = True

        return mui.Input(**input_attrs)


class BooleanFieldRenderer(BaseFieldRenderer):
    """Renderer for boolean fields"""

    def render_input(self) -> FT:
        """
        Render input element for the field

        Returns:
            A CheckboxX component appropriate for boolean values
        """
        checkbox_attrs = {
            "id": self.field_name,
            "name": self.field_name,
            "checked": bool(self.value),
        }

        # Only add the disabled attribute if the field should actually be disabled
        if self.disabled:
            checkbox_attrs["disabled"] = True

        return mui.CheckboxX(**checkbox_attrs)

    def render(self) -> FT:
        """
        Render the complete field (label + input) with spacing, placing the checkbox next to the label.

        Returns:
            A FastHTML component containing the complete field
        """
        # Get the label component
        label_component = self.render_label()

        # Get the checkbox component
        checkbox_component = self.render_input()

        # Create a flex container to place label and checkbox side by side
        field_element = fh.Div(
            fh.Div(
                label_component,
                checkbox_component,
                cls="flex items-center gap-2 w-full",  # Use flexbox to align items horizontally with a small gap
            ),
            cls=f"{spacing('outer_margin', self.spacing)} w-full",
        )

        # Apply comparison decoration if available
        return self._decorate_comparison(field_element, self.comparison)


class DateFieldRenderer(BaseFieldRenderer):
    """Renderer for date fields"""

    def render_input(self) -> FT:
        """
        Render input element for the field

        Returns:
            A DateInput component appropriate for date values
        """
        formatted_value = ""
        if (
            isinstance(self.value, str) and len(self.value) == 10
        ):  # Basic check for YYYY-MM-DD format
            # Assume it's the correct string format from the form
            formatted_value = self.value
        elif isinstance(self.value, date):
            formatted_value = self.value.isoformat()  # YYYY-MM-DD

        has_default = get_default(self.field_info) is not _UNSET
        is_field_required = not self.is_optional and not has_default

        placeholder_text = f"Select {self.original_field_name.replace('_', ' ')}"
        if self.is_optional:
            placeholder_text += " (Optional)"

        input_cls_parts = ["w-full"]
        input_spacing_cls = spacing_many(
            ["input_size", "input_padding", "input_line_height", "input_font_size"],
            self.spacing,
        )
        if input_spacing_cls:
            input_cls_parts.append(input_spacing_cls)

        input_attrs = {
            "value": formatted_value,
            "id": self.field_name,
            "name": self.field_name,
            "type": "date",
            "placeholder": placeholder_text,
            "required": is_field_required,
            "cls": " ".join(input_cls_parts),
        }

        # Only add the disabled attribute if the field should actually be disabled
        if self.disabled:
            input_attrs["disabled"] = True

        return mui.Input(**input_attrs)


class TimeFieldRenderer(BaseFieldRenderer):
    """Renderer for time fields"""

    def render_input(self) -> FT:
        """
        Render input element for the field

        Returns:
            A TimeInput component appropriate for time values
        """
        formatted_value = ""
        if (
            isinstance(self.value, str) and len(self.value) == 5
        ):  # Basic check for HH:MM format
            # Assume it's the correct string format from the form
            formatted_value = self.value
        elif isinstance(self.value, time):
            formatted_value = self.value.strftime("%H:%M")  # HH:MM

        # Determine if field is required
        has_default = get_default(self.field_info) is not _UNSET
        is_field_required = not self.is_optional and not has_default

        placeholder_text = f"Select {self.original_field_name.replace('_', ' ')}"
        if self.is_optional:
            placeholder_text += " (Optional)"

        input_cls_parts = ["w-full"]
        input_spacing_cls = spacing_many(
            ["input_size", "input_padding", "input_line_height", "input_font_size"],
            self.spacing,
        )
        if input_spacing_cls:
            input_cls_parts.append(input_spacing_cls)

        input_attrs = {
            "value": formatted_value,
            "id": self.field_name,
            "name": self.field_name,
            "type": "time",
            "placeholder": placeholder_text,
            "required": is_field_required,
            "cls": " ".join(input_cls_parts),
        }

        # Only add the disabled attribute if the field should actually be disabled
        if self.disabled:
            input_attrs["disabled"] = True

        return mui.Input(**input_attrs)


class LiteralFieldRenderer(BaseFieldRenderer):
    """Renderer for Literal fields as dropdown selects"""

    def render_input(self) -> FT:
        """
        Render input element for the field as a select dropdown

        Returns:
            A Select component with options based on the Literal values
        """
        # Get the Literal values from annotation
        annotation = _get_underlying_type_if_optional(self.field_info.annotation)
        literal_values = get_args(annotation)

        if not literal_values:
            return mui.Alert(
                f"No literal values found for {self.field_name}", cls=mui.AlertT.warning
            )

        # Determine if field is required
        has_default = get_default(self.field_info) is not _UNSET
        is_field_required = not self.is_optional and not has_default

        # Create options for each literal value
        options = []
        current_value_str = str(self.value) if self.value is not None else None

        # Add empty option for optional fields
        if self.is_optional:
            options.append(
                fh.Option("-- None --", value="", selected=(self.value is None))
            )

        # Add options for each literal value
        for value in literal_values:
            value_str = str(value)
            is_selected = current_value_str == value_str
            options.append(
                fh.Option(
                    value_str,  # Display text
                    value=value_str,  # Value attribute
                    selected=is_selected,
                )
            )

        placeholder_text = f"Select {self.original_field_name.replace('_', ' ')}"
        if self.is_optional:
            placeholder_text += " (Optional)"

        # Prepare attributes dictionary
        select_cls_parts = ["w-full"]
        select_spacing_cls = spacing_many(
            ["input_size", "input_padding", "input_line_height", "input_font_size"],
            self.spacing,
        )
        if select_spacing_cls:
            select_cls_parts.append(select_spacing_cls)

        select_attrs = {
            "id": self.field_name,
            "name": self.field_name,
            "required": is_field_required,
            "placeholder": placeholder_text,
            "cls": " ".join(select_cls_parts),
        }

        if self.disabled:
            select_attrs["disabled"] = True

        # Render the select element with options and attributes
        return mui.Select(*options, **select_attrs)


class EnumFieldRenderer(BaseFieldRenderer):
    """Renderer for Enum fields as dropdown selects"""

    def render_input(self) -> FT:
        """
        Render input element for the field as a select dropdown

        Returns:
            A Select component with options based on the Enum values
        """
        # Get the Enum class from annotation
        annotation = _get_underlying_type_if_optional(self.field_info.annotation)
        enum_class = annotation

        if not (isinstance(enum_class, type) and issubclass(enum_class, Enum)):
            return mui.Alert(
                f"No enum class found for {self.field_name}", cls=mui.AlertT.warning
            )

        # Get all enum members
        enum_members = list(enum_class)

        if not enum_members:
            return mui.Alert(
                f"No enum values found for {self.field_name}", cls=mui.AlertT.warning
            )

        # Determine if field is required
        has_default = get_default(self.field_info) is not _UNSET
        is_field_required = not self.is_optional and not has_default

        # Create options for each enum value
        options = []
        current_value_str = None

        # Convert current value to string for comparison
        if self.value is not None:
            if isinstance(self.value, Enum):
                current_value_str = str(self.value.value)
            else:
                current_value_str = str(self.value)

        # Add empty option for optional fields
        if self.is_optional:
            options.append(
                fh.Option("-- None --", value="", selected=(self.value is None))
            )

        # Add options for each enum member
        for member in enum_members:
            member_value_str = str(member.value)
            display_name = member.name.replace("_", " ").title()
            is_selected = current_value_str == member_value_str
            options.append(
                fh.Option(
                    display_name,  # Display text
                    value=member_value_str,  # Value attribute
                    selected=is_selected,
                )
            )

        placeholder_text = f"Select {self.original_field_name.replace('_', ' ')}"
        if self.is_optional:
            placeholder_text += " (Optional)"

        # Prepare attributes dictionary
        select_attrs = {
            "id": self.field_name,
            "name": self.field_name,
            "required": is_field_required,
            "placeholder": placeholder_text,
            "cls": _merge_cls(
                "w-full",
                f"{spacing('input_size', self.spacing)} {spacing('input_padding', self.spacing)}".strip(),
            ),
        }

        # Only add the disabled attribute if the field should actually be disabled
        if self.disabled:
            select_attrs["disabled"] = True

        # Render the select element with options and attributes
        return mui.Select(*options, **select_attrs)


class BaseModelFieldRenderer(BaseFieldRenderer):
    """Renderer for nested Pydantic BaseModel fields"""

    def render(self) -> FT:
        """
        Render the nested BaseModel field as a single-item accordion using mui.Accordion.

        Returns:
            A FastHTML component (mui.Accordion) containing the accordion structure.
        """

        # Extract the label text and apply color styling
        label_text = self.original_field_name.replace("_", " ").title()

        # Create the title component with proper color styling
        if self.label_color:
            if self._is_inline_color(self.label_color):
                # Color value - apply as inline style
                title_component = fh.Span(
                    label_text,
                    style=f"color: {self.label_color};",
                    cls="text-sm font-medium",
                )
            else:
                # CSS class - apply as Tailwind class (includes emerald, amber, rose, teal, indigo, lime, violet, etc.)
                title_component = fh.Span(
                    label_text,
                    cls=f"text-sm font-medium {self._get_color_class(self.label_color)}",
                )
        else:
            # No color specified - use default styling
            title_component = fh.Span(
                label_text, cls="text-sm font-medium text-gray-700"
            )

        # Add tooltip if description is available
        description = getattr(self.field_info, "description", None)
        if description:
            title_component.attrs["uk-tooltip"] = description
            title_component.attrs["title"] = description

        # 2. Render the nested input fields that will be the accordion content
        input_component = self.render_input()

        # 3. Define unique IDs for potential targeting
        item_id = f"{self.field_name}_item"
        accordion_id = f"{self.field_name}_accordion"

        # 4. Create the AccordionItem using the MonsterUI component
        accordion_item = mui.AccordionItem(
            title_component,  # Title component with proper color styling
            input_component,  # Content component (the Card with nested fields)
            open=True,  # Open by default
            li_kwargs={"id": item_id},  # Pass the specific ID for the <li>
            cls=spacing(
                "outer_margin", self.spacing
            ),  # Add bottom margin to the <li> element
        )

        # 5. Wrap the single AccordionItem in an Accordion container
        accordion_cls = spacing_many(
            ["accordion_divider", "accordion_content"], self.spacing
        )
        accordion_container = mui.Accordion(
            accordion_item,  # The single item to include
            id=accordion_id,  # ID for the accordion container (ul)
            multiple=True,  # Allow multiple open (though only one exists)
            collapsible=True,  # Allow toggling
            cls=f"{accordion_cls} w-full".strip(),
        )

        # 6. Apply comparison decoration if available
        return self._decorate_comparison(accordion_container, self.comparison)

    def render_input(self) -> FT:
        """
        Render input elements for nested model fields with robust schema drift handling

        Returns:
            A Card component containing nested form fields
        """
        # Get the nested model class from annotation
        nested_model_class = _get_underlying_type_if_optional(
            self.field_info.annotation
        )

        if nested_model_class is None or not hasattr(
            nested_model_class, "model_fields"
        ):
            return mui.Alert(
                f"No nested model class found for {self.field_name}",
                cls=mui.AlertT.error,
            )

        # Robust value preparation
        if isinstance(self.value, dict):
            values_dict = self.value.copy()
        elif hasattr(self.value, "model_dump"):
            values_dict = self.value.model_dump()
        else:
            values_dict = {}

        # Create nested field inputs with error handling
        nested_inputs = []
        skipped_fields = []

        # Only process fields that exist in current model schema
        for (
            nested_field_name,
            nested_field_info,
        ) in nested_model_class.model_fields.items():
            try:
                # Check if field exists in provided values
                field_was_provided = nested_field_name in values_dict
                nested_field_value = (
                    values_dict.get(nested_field_name) if field_was_provided else None
                )

                # Only use defaults if field wasn't provided
                if not field_was_provided:
                    if nested_field_info.default is not None:
                        nested_field_value = nested_field_info.default
                    elif (
                        getattr(nested_field_info, "default_factory", None) is not None
                    ):
                        try:
                            nested_field_value = nested_field_info.default_factory()
                        except Exception as e:
                            logger.warning(
                                f"Default factory failed for {nested_field_name}: {e}"
                            )
                            nested_field_value = None

                # Get renderer for this nested field
                registry = FieldRendererRegistry()  # Get singleton instance
                renderer_cls = registry.get_renderer(
                    nested_field_name, nested_field_info
                )

                if not renderer_cls:
                    # Fall back to StringFieldRenderer if no renderer found
                    renderer_cls = StringFieldRenderer

                # The prefix for nested fields is simply the field_name of this BaseModel instance + underscore
                # field_name already includes the form prefix, so we don't need to add self.prefix again
                nested_prefix = f"{self.field_name}_"

                # Create and render the nested field
                renderer = renderer_cls(
                    field_name=nested_field_name,
                    field_info=nested_field_info,
                    value=nested_field_value,
                    prefix=nested_prefix,
                    disabled=self.disabled,  # Propagate disabled state to nested fields
                    spacing=self.spacing,  # Propagate spacing to nested fields
                    field_path=self.field_path + [nested_field_name],  # Propagate path
                    form_name=self.explicit_form_name,  # Propagate form name
                    comparison=None,  # Let auto-lookup handle it
                    comparison_map=self.comparison_map,  # Pass down the comparison map
                )

                nested_inputs.append(renderer.render())

            except Exception as e:
                logger.warning(
                    f"Skipping field {nested_field_name} in nested model: {e}"
                )
                skipped_fields.append(nested_field_name)
                continue

        # Log summary if fields were skipped
        if skipped_fields:
            logger.info(
                f"Skipped {len(skipped_fields)} fields in {self.field_name}: {skipped_fields}"
            )

        # Create container for nested inputs
        nested_form_content = mui.DivVStacked(
            *nested_inputs,
            cls=f"{spacing('inner_gap', self.spacing)} items-stretch",
        )

        # Wrap in card for visual distinction
        t = self.spacing
        return mui.Card(
            nested_form_content,
            cls=f"{spacing('padding_sm', t)} mt-1 {spacing('card_border', t)} rounded".strip(),
        )


class ListFieldRenderer(BaseFieldRenderer):
    """Renderer for list fields containing any type"""

    def _container_id(self) -> str:
        """
        Return a DOM-unique ID for the list's <ul> / <div> wrapper.

        Format: <formname>_<hierarchy>_items_container
        Example:  main_form_compact_tags_items_container
        """
        base = "_".join(self.field_path)  # tags  or  main_address_tags
        if self._form_name:  # already resolved in property
            return f"{self._form_name}_{base}_items_container"
        return f"{base}_items_container"  # fallback (shouldn't happen)

    @property
    def _form_name(self) -> str:
        """Get form name - prefer explicit form name if provided"""
        if self.explicit_form_name:
            return self.explicit_form_name

        # Fallback to extracting from prefix (for backward compatibility)
        # The prefix always starts with the form name followed by underscore
        # e.g., "main_form_compact_" or "main_form_compact_main_address_tags_"
        # We need to extract just "main_form_compact"
        if self.prefix:
            # For backward compatibility with existing non-nested lists
            # Split by underscore and rebuild the form name by removing known field components
            parts = self.prefix.rstrip("_").split("_")

            # For a simple heuristic: form names typically have 2-3 parts (main_form_compact)
            # Field paths are at the end, so we find where the form name ends
            # This is imperfect but works for most cases
            if len(parts) >= 3 and parts[1] == "form":
                # Standard pattern: main_form_compact
                form_name = "_".join(parts[:3])
            elif len(parts) >= 2:
                # Fallback: take first 2 parts
                form_name = "_".join(parts[:2])
            else:
                # Single part
                form_name = parts[0] if parts else ""

            return form_name
        return ""

    @property
    def _list_path(self) -> str:
        """Get the hierarchical path for this list field"""
        return "/".join(self.field_path)

    def render(self) -> FT:
        """
        Render the complete field (label + input) with spacing, adding a refresh icon for list fields.
        Makes the label clickable to toggle all list items open/closed.

        Returns:
            A FastHTML component containing the complete field with refresh icon
        """
        # Extract form name from prefix (removing trailing underscore if present)
        # form_name = self.prefix.rstrip("_") if self.prefix else None
        form_name = self._form_name or None

        # Create the label text with proper color styling
        label_text = self.original_field_name.replace("_", " ").title()

        # Create the styled label span
        if self.label_color:
            if self._is_inline_color(self.label_color):
                # Color value - apply as inline style
                label_span = fh.Span(
                    label_text,
                    style=f"color: {self.label_color};",
                    cls=f"block text-sm font-medium {spacing('label_gap', self.spacing)}",
                )
            else:
                # CSS class - apply as Tailwind class (includes emerald, amber, rose, teal, indigo, lime, violet, etc.)
                label_span = fh.Span(
                    label_text,
                    cls=f"block text-sm font-medium {self._get_color_class(self.label_color)} {spacing('label_gap', self.spacing)}",
                )
        else:
            # No color specified - use default styling
            label_span = fh.Span(
                label_text,
                cls=f"block text-sm font-medium text-gray-700 {spacing('label_gap', self.spacing)}",
            )

        # Add tooltip if description is available
        description = getattr(self.field_info, "description", None)
        if description:
            label_span.attrs["uk-tooltip"] = description
            label_span.attrs["title"] = description

        # Construct the container ID that will be generated by render_input()
        container_id = self._container_id()

        # Only add refresh icon if we have a form name
        if form_name:
            # Create the smaller icon component
            refresh_icon_component = mui.UkIcon(
                "refresh-ccw",
                cls="w-3 h-3 text-gray-500 hover:text-blue-600",  # Smaller size
            )

            # Create the clickable span wrapper for the icon
            refresh_icon_trigger = fh.Span(
                refresh_icon_component,
                cls="ml-1 inline-block align-middle cursor-pointer",  # Add margin, ensure inline-like behavior
                hx_post=f"/form/{form_name}/refresh",
                hx_target=f"#{form_name}-inputs-wrapper",
                hx_swap="innerHTML",
                hx_include="closest form",  # ← key change
                uk_tooltip="Refresh form display to update list summaries",
                # Prevent 'toggleListItems' on the parent from firing
                onclick="event.stopPropagation();",
            )

            # Combine label and icon
            label_with_icon = fh.Div(
                label_span,  # Use the properly styled label span
                refresh_icon_trigger,
                cls="flex items-center cursor-pointer",  # Added cursor-pointer
                onclick=f"toggleListItems('{container_id}'); return false;",  # Add click handler
            )
        else:
            # If no form name, just use the styled label but still make it clickable
            label_with_icon = fh.Div(
                label_span,  # Use the properly styled label span
                cls="flex items-center cursor-pointer",  # Added cursor-pointer
                onclick=f"toggleListItems('{container_id}'); return false;",  # Add click handler
                uk_tooltip="Click to toggle all items open/closed",
            )

        # Return container with label+icon and input
        field_element = fh.Div(
            label_with_icon,
            self.render_input(),
            cls=f"{spacing('outer_margin', self.spacing)} w-full",
        )

        # Apply comparison decoration if available
        return self._decorate_comparison(field_element, self.comparison)

    def render_input(self) -> FT:
        """
        Render a list of items with add/delete/move capabilities

        Returns:
            A component containing the list items and controls
        """
        # Initialize the value as an empty list, ensuring it's always a list
        items = [] if not isinstance(self.value, list) else self.value

        annotation = getattr(self.field_info, "annotation", None)

        if (
            annotation is not None
            and hasattr(annotation, "__origin__")
            and annotation.__origin__ is list
        ):
            item_type = annotation.__args__[0]

        if not item_type:
            logger.error(f"Cannot determine item type for list field {self.field_name}")
            return mui.Alert(
                f"Cannot determine item type for list field {self.field_name}",
                cls=mui.AlertT.error,
            )

        # Create list items
        item_elements = []
        for idx, item in enumerate(items):
            try:
                item_card = self._render_item_card(item, idx, item_type)
                item_elements.append(item_card)
            except Exception as e:
                logger.error(f"Error rendering item {idx}: {str(e)}", exc_info=True)
                error_message = f"Error rendering item {idx}: {str(e)}"

                # Add more context to the error for debugging
                if isinstance(item, dict):
                    error_message += f" (Dict keys: {list(item.keys())})"

                item_elements.append(
                    mui.AccordionItem(
                        mui.Alert(
                            error_message,
                            cls=mui.AlertT.error,
                        ),
                        # title=f"Error in item {idx}",
                        li_kwargs={"cls": "mb-2"},
                    )
                )

        # Container for list items using hierarchical field path
        container_id = self._container_id()

        # Use mui.Accordion component
        accordion_cls = spacing_many(
            ["inner_gap_small", "accordion_content", "accordion_divider"], self.spacing
        )
        accordion = mui.Accordion(
            *item_elements,
            id=container_id,
            multiple=True,  # Allow multiple items to be open at once
            collapsible=True,  # Make it collapsible
            cls=accordion_cls.strip(),  # Add space between items and accordion content styling
        )

        # Empty state message if no items
        empty_state = ""
        if not items:
            # Use hierarchical path for URL
            add_url = (
                f"/form/{self._form_name}/list/add/{self._list_path}"
                if self._form_name
                else f"/list/add/{self.field_name}"
            )

            # Prepare button attributes
            add_button_attrs = {
                "cls": "uk-button-primary uk-button-small mt-2",
                "hx_post": add_url,
                "hx_target": f"#{container_id}",
                "hx_swap": "beforeend",
                "type": "button",
            }

            # Only add disabled attribute if field should be disabled
            if self.disabled:
                add_button_attrs["disabled"] = "true"

            empty_state = mui.Alert(
                fh.Div(
                    mui.UkIcon("info", cls="mr-2"),
                    "No items in this list. Click 'Add Item' to create one.",
                    mui.Button("Add Item", **add_button_attrs),
                    cls="flex flex-col items-start",
                ),
                cls=mui.AlertT.info,
            )

        # Return the complete component
        t = self.spacing
        return fh.Div(
            accordion,
            empty_state,
            cls=f"{spacing('outer_margin', t)} {spacing('card_border', t)} rounded-md {spacing('padding', t)}".strip(),
        )

    def _render_item_card(self, item, idx, item_type, is_open=False) -> FT:
        """
        Render a card for a single item in the list

        Args:
            item: The item data
            idx: The index of the item
            item_type: The type of the item
            is_open: Whether the accordion item should be open by default

        Returns:
            A FastHTML component for the item card
        """
        try:
            # Create a unique ID for this item
            item_id = f"{self.field_name}_{idx}"
            item_card_id = f"{item_id}_card"

            # Check if it's a simple type or BaseModel
            is_model = hasattr(item_type, "model_fields")

            # --- Generate item summary for the accordion title ---
            if is_model:
                try:
                    # Determine how to get the string representation based on item type
                    if isinstance(item, item_type):
                        # Item is already a model instance
                        model_for_display = item

                    elif isinstance(item, dict):
                        # Item is a dict, use model_construct for better performance (defaults are known-good)
                        model_for_display = item_type.model_construct(**item)

                    else:
                        # Handle cases where item is None or unexpected type
                        model_for_display = None
                        logger.warning(
                            f"Item {item} is neither a model instance nor a dict: {type(item).__name__}"
                        )

                    if model_for_display is not None:
                        # Use the model's __str__ method
                        item_summary_text = (
                            f"{item_type.__name__}: {str(model_for_display)}"
                        )
                    else:
                        # Fallback for None or unexpected types
                        item_summary_text = f"{item_type.__name__}: (Unknown format: {type(item).__name__})"
                        logger.warning(
                            f"Using fallback summary text: {item_summary_text}"
                        )
                except ValidationError as e:
                    # Handle validation errors when creating model from dict
                    logger.warning(
                        f"Validation error creating display string for {item_type.__name__}: {e}"
                    )
                    if isinstance(item, dict):
                        logger.warning(
                            f"Validation failed for dict keys: {list(item.keys())}"
                        )
                    item_summary_text = f"{item_type.__name__}: (Invalid data)"
                except Exception as e:
                    # Catch any other unexpected errors
                    logger.error(
                        f"Error creating display string for {item_type.__name__}: {e}",
                        exc_info=True,
                    )
                    item_summary_text = f"{item_type.__name__}: (Error displaying item)"
            else:
                item_summary_text = str(item)

            # --- Render item content elements ---
            item_content_elements = []

            if is_model:
                # Handle BaseModel items with robust schema drift handling
                # Form name prefix + field name + index + _
                name_prefix = f"{self.prefix}{self.original_field_name}_{idx}_"

                # Robust value preparation for schema drift handling
                if isinstance(item, dict):
                    nested_values = item.copy()
                elif hasattr(item, "model_dump"):
                    nested_values = item.model_dump()
                else:
                    nested_values = {}

                # Check if there's a specific renderer registered for this item_type
                registry = FieldRendererRegistry()
                # Create a dummy FieldInfo for the renderer lookup
                item_field_info = FieldInfo(annotation=item_type)
                # Look up potential custom renderer for this item type
                item_renderer_cls = registry.get_renderer(
                    f"item_{idx}", item_field_info
                )

                # Get the default BaseModelFieldRenderer class for comparison
                from_imports = globals()
                BaseModelFieldRenderer_cls = from_imports.get("BaseModelFieldRenderer")

                # Check if a specific renderer (different from BaseModelFieldRenderer) was found
                if (
                    item_renderer_cls
                    and item_renderer_cls is not BaseModelFieldRenderer_cls
                ):
                    # Use the custom renderer for the entire item
                    item_renderer = item_renderer_cls(
                        field_name=f"{self.original_field_name}_{idx}",
                        field_info=item_field_info,
                        value=item,
                        prefix=self.prefix,
                        disabled=self.disabled,  # Propagate disabled state
                        spacing=self.spacing,  # Propagate spacing
                        field_path=self.field_path
                        + [str(idx)],  # Propagate path with index
                        form_name=self.explicit_form_name,  # Propagate form name
                        comparison=None,  # Let auto-lookup handle it
                        comparison_map=self.comparison_map,  # Pass down the comparison map
                    )
                    # Add the rendered input to content elements
                    item_content_elements.append(item_renderer.render_input())
                else:
                    # Fall back to original behavior: render each field individually with schema drift handling
                    valid_fields = []
                    skipped_fields = []

                    # Only process fields that exist in current model
                    for (
                        nested_field_name,
                        nested_field_info,
                    ) in item_type.model_fields.items():
                        try:
                            field_was_provided = nested_field_name in nested_values
                            nested_field_value = (
                                nested_values.get(nested_field_name)
                                if field_was_provided
                                else None
                            )

                            # Use defaults only if field not provided
                            if not field_was_provided:
                                if nested_field_info.default is not None:
                                    nested_field_value = nested_field_info.default
                                elif (
                                    getattr(nested_field_info, "default_factory", None)
                                    is not None
                                ):
                                    try:
                                        nested_field_value = (
                                            nested_field_info.default_factory()
                                        )
                                    except Exception:
                                        continue  # Skip fields with problematic defaults

                            # Get renderer and render field with error handling
                            renderer_cls = FieldRendererRegistry().get_renderer(
                                nested_field_name, nested_field_info
                            )
                            if not renderer_cls:
                                renderer_cls = StringFieldRenderer

                            renderer = renderer_cls(
                                field_name=nested_field_name,
                                field_info=nested_field_info,
                                value=nested_field_value,
                                prefix=name_prefix,
                                disabled=self.disabled,  # Propagate disabled state
                                spacing=self.spacing,  # Propagate spacing
                                field_path=self.field_path
                                + [
                                    str(idx),
                                    nested_field_name,
                                ],  # Propagate path with index
                                form_name=self.explicit_form_name,  # Propagate form name
                                comparison=None,  # Let auto-lookup handle it
                                comparison_map=self.comparison_map,  # Pass down the comparison map
                            )

                            # Add rendered field to valid fields
                            valid_fields.append(renderer.render())

                        except Exception as e:
                            logger.warning(
                                f"Skipping problematic field {nested_field_name} in list item: {e}"
                            )
                            skipped_fields.append(nested_field_name)
                            continue

                    # Log summary if fields were skipped
                    if skipped_fields:
                        logger.info(
                            f"Skipped {len(skipped_fields)} fields in list item {idx}: {skipped_fields}"
                        )

                    item_content_elements = valid_fields
            else:
                # Handle simple type items
                field_info = FieldInfo(annotation=item_type)
                renderer_cls = FieldRendererRegistry().get_renderer(
                    f"item_{idx}", field_info
                )
                # Calculate the base name for the item within the list
                item_base_name = f"{self.original_field_name}_{idx}"  # e.g., "tags_0"

                simple_renderer = renderer_cls(
                    field_name=item_base_name,  # Correct: Use name relative to list field
                    field_info=field_info,
                    value=item,
                    prefix=self.prefix,  # Correct: Provide the form prefix
                    disabled=self.disabled,  # Propagate disabled state
                    spacing=self.spacing,  # Propagate spacing
                    field_path=self.field_path
                    + [str(idx)],  # Propagate path with index
                    form_name=self.explicit_form_name,  # Propagate form name
                    comparison=None,  # Let auto-lookup handle it
                    comparison_map=self.comparison_map,  # Pass down the comparison map
                )
                input_element = simple_renderer.render_input()
                item_content_elements.append(fh.Div(input_element))

            # --- Create action buttons with form-specific URLs ---
            # Generate HTMX endpoints using hierarchical paths
            delete_url = (
                f"/form/{self._form_name}/list/delete/{self._list_path}"
                if self._form_name
                else f"/list/delete/{self.field_name}"
            )

            add_url = (
                f"/form/{self._form_name}/list/add/{self._list_path}"
                if self._form_name
                else f"/list/add/{self.field_name}"
            )

            # Use the full ID (with prefix) for targeting
            full_card_id = (
                f"{self.prefix}{item_card_id}" if self.prefix else item_card_id
            )

            # Create attribute dictionaries for buttons
            delete_button_attrs = {
                "cls": "uk-button-danger uk-button-small",
                "hx_delete": delete_url,
                "hx_target": f"#{full_card_id}",
                "hx_swap": "outerHTML",
                "uk_tooltip": "Delete this item",
                "hx_params": f"idx={idx}",
                "hx_confirm": "Are you sure you want to delete this item?",
                "type": "button",  # Prevent form submission
            }

            add_below_button_attrs = {
                "cls": "uk-button-secondary uk-button-small ml-2",
                "hx_post": add_url,
                "hx_target": f"#{full_card_id}",
                "hx_swap": "afterend",
                "uk_tooltip": "Insert new item below",
                "type": "button",  # Prevent form submission
            }

            move_up_button_attrs = {
                "cls": "uk-button-link move-up-btn",
                "onclick": "moveItemUp(this); return false;",
                "uk_tooltip": "Move up",
                "type": "button",  # Prevent form submission
            }

            move_down_button_attrs = {
                "cls": "uk-button-link move-down-btn ml-2",
                "onclick": "moveItemDown(this); return false;",
                "uk_tooltip": "Move down",
                "type": "button",  # Prevent form submission
            }

            # Create buttons using attribute dictionaries, passing disabled state directly
            delete_button = mui.Button(
                mui.UkIcon("trash"), disabled=self.disabled, **delete_button_attrs
            )

            add_below_button = mui.Button(
                mui.UkIcon("plus-circle"),
                disabled=self.disabled,
                **add_below_button_attrs,
            )

            move_up_button = mui.Button(
                mui.UkIcon("arrow-up"), disabled=self.disabled, **move_up_button_attrs
            )

            move_down_button = mui.Button(
                mui.UkIcon("arrow-down"),
                disabled=self.disabled,
                **move_down_button_attrs,
            )

            # Assemble actions div
            t = self.spacing
            actions = fh.Div(
                fh.Div(  # Left side buttons
                    delete_button, add_below_button, cls="flex items-center"
                ),
                fh.Div(  # Right side buttons
                    move_up_button, move_down_button, cls="flex items-center space-x-1"
                ),
                cls=f"flex justify-between w-full mt-3 pt-3 {spacing('section_divider', t)}".strip(),
            )

            # Create a wrapper Div for the main content elements with proper padding
            t = self.spacing
            content_wrapper = fh.Div(
                *item_content_elements,
                cls=f"{spacing('card_body_pad', t)} {spacing('inner_gap', t)}",
            )

            # Return the accordion item
            title_component = fh.Span(
                item_summary_text, cls="text-gray-700 font-medium pl-3"
            )
            li_attrs = {"id": full_card_id}

            # Build card classes using spacing tokens
            card_cls_parts = ["uk-card"]
            if self.spacing == SpacingTheme.NORMAL:
                card_cls_parts.append("uk-card-default")

            # Add spacing-based classes
            card_spacing_cls = spacing_many(
                ["accordion_item_margin", "card_border_thin"], self.spacing
            )
            if card_spacing_cls:
                card_cls_parts.append(card_spacing_cls)

            card_cls = " ".join(card_cls_parts)

            return mui.AccordionItem(
                title_component,  # Title as first positional argument
                content_wrapper,  # Use the new padded wrapper for content
                actions,  # More content elements
                cls=card_cls,  # Use theme-aware card classes
                open=is_open,
                li_kwargs=li_attrs,  # Pass remaining li attributes without cls
            )

        except Exception as e:
            # Return error representation
            title_component = f"Error in item {idx}"
            content_component = mui.Alert(
                f"Error rendering item {idx}: {str(e)}", cls=mui.AlertT.error
            )
            li_attrs = {"id": f"{self.field_name}_{idx}_error_card"}

            # Wrap error component in a div with consistent padding
            t = self.spacing
            content_wrapper = fh.Div(content_component, cls=spacing("card_body_pad", t))

            # Build card classes using spacing tokens
            card_cls_parts = ["uk-card"]
            if self.spacing == SpacingTheme.NORMAL:
                card_cls_parts.append("uk-card-default")

            # Add spacing-based classes
            card_spacing_cls = spacing_many(
                ["accordion_item_margin", "card_border_thin"], self.spacing
            )
            if card_spacing_cls:
                card_cls_parts.append(card_spacing_cls)

            card_cls = " ".join(card_cls_parts)

            return mui.AccordionItem(
                title_component,  # Title as first positional argument
                content_wrapper,  # Wrapped content element
                cls=card_cls,  # Use theme-aware card classes
                li_kwargs=li_attrs,  # Pass remaining li attributes without cls
            )<|MERGE_RESOLUTION|>--- conflicted
+++ resolved
@@ -19,11 +19,7 @@
 from fh_pydantic_form.constants import _UNSET
 from fh_pydantic_form.registry import FieldRendererRegistry
 from fh_pydantic_form.type_helpers import (
-<<<<<<< HEAD
-    _UNSET,
     ComparisonMetric,
-=======
->>>>>>> 7b59d89e
     _get_underlying_type_if_optional,
     _is_optional_type,
     get_default,
